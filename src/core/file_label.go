// Implementation of the BuildInput interface for simple cases of files in the local package.

package core

import "path"

// FileLabel represents a file in the current package which is directly used by a target.
type FileLabel struct {
	// Name of the file
	File string
	// Name of the package
	Package string
}

func (label FileLabel) Paths(graph *BuildGraph) []string {
	return []string{path.Join(label.Package, label.File)}
}

func (label FileLabel) FullPaths(graph *BuildGraph) []string {
	return label.Paths(graph)
}

func (label FileLabel) Label() *BuildLabel {
	return nil
}

func (label FileLabel) String() string {
	return label.File
<<<<<<< HEAD
}

// Similar to above but used for collecting a single output of another file.
type BuildFileLabel struct {
	// Target the label comes from
	BuildLabel BuildLabel
	// Name of the file
	File string
}

func (label BuildFileLabel) Paths(graph *BuildGraph) []string {
	return []string{path.Join(label.BuildLabel.PackageName, label.File)}
}

func (label BuildFileLabel) FullPaths(graph *BuildGraph) []string {
	return []string{path.Join(graph.TargetOrDie(label.BuildLabel).OutDir(), label.File)}
}

func (label BuildFileLabel) Label() *BuildLabel {
	return &label.BuildLabel
}

func (label BuildFileLabel) String() string {
	return fmt.Sprintf("%s:%s", label.BuildLabel, label.File)
}

// SystemFileLabel represents an absolute system dependency, which is not managed by the build system.
type SystemFileLabel struct {
	Path string
}

func (label SystemFileLabel) Paths(graph *BuildGraph) []string {
	return []string{label.Path}
}

func (label SystemFileLabel) FullPaths(graph *BuildGraph) []string {
	return []string{label.Path}
}

func (label SystemFileLabel) Label() *BuildLabel {
	return nil
}

func (label SystemFileLabel) String() string {
	return label.Path
}
=======
}
>>>>>>> e80f78a1
<|MERGE_RESOLUTION|>--- conflicted
+++ resolved
@@ -26,31 +26,6 @@
 
 func (label FileLabel) String() string {
 	return label.File
-<<<<<<< HEAD
-}
-
-// Similar to above but used for collecting a single output of another file.
-type BuildFileLabel struct {
-	// Target the label comes from
-	BuildLabel BuildLabel
-	// Name of the file
-	File string
-}
-
-func (label BuildFileLabel) Paths(graph *BuildGraph) []string {
-	return []string{path.Join(label.BuildLabel.PackageName, label.File)}
-}
-
-func (label BuildFileLabel) FullPaths(graph *BuildGraph) []string {
-	return []string{path.Join(graph.TargetOrDie(label.BuildLabel).OutDir(), label.File)}
-}
-
-func (label BuildFileLabel) Label() *BuildLabel {
-	return &label.BuildLabel
-}
-
-func (label BuildFileLabel) String() string {
-	return fmt.Sprintf("%s:%s", label.BuildLabel, label.File)
 }
 
 // SystemFileLabel represents an absolute system dependency, which is not managed by the build system.
@@ -72,7 +47,4 @@
 
 func (label SystemFileLabel) String() string {
 	return label.Path
-}
-=======
-}
->>>>>>> e80f78a1
+}
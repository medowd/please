--- conflicted
+++ resolved
@@ -20,28 +20,17 @@
     visibility = ['//src/parse/cffi:all'],
 )
 
-<<<<<<< HEAD
 go_bindata(
     name = 'builtin_rules',
-    srcs = glob(['rules/*.py'], excludes=['embedded_parser.py']) + ['//src/parse/cffi:embedded_parser'],
+    srcs = glob(['rules/*.py'], excludes=['embedded_parser.py']) + [':embedded_parser'],
     prefix = '${PKG}/rules',
-=======
+)
+
 genrule(
     name = 'embedded_parser',
     srcs = ['//src/parse/cffi:embedded_parser'],
     outs = ['rules/embedded_parser.py'],
     cmd = 'cp $SRC $OUT',
-)
-
-genrule(
-    name = 'builtin_rules',
-    srcs = glob(['rules/*.py'], excludes=['rules/embedded_parser.py']) + [':embedded_parser'],
-    outs = ['builtin_rules.go'],
-    cmd = '$TOOL -o $OUT -nomemcopy -nometadata -nocompress -pkg parse -prefix ${PKG}/rules ${PKG}/rules',
-    tools = [
-        '//third_party/go:go-bindata',
-    ]
->>>>>>> cde0aaf8
 )
 
 cgo_test(
